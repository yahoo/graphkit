language: python

python:
  - "2.7"
  - "3.5"
  - "3.6"
<<<<<<< HEAD
=======
  - "3.7"

addons:
  apt:
    packages:
      - graphviz

>>>>>>> 3a879592

install:
  - pip install Sphinx sphinx_rtd_theme codecov packaging
  - "python -c $'import os, packaging.version as version\\nv = version.parse(os.environ.get(\"TRAVIS_TAG\", \"1.0\")).public\\nwith open(\"VERSION\", \"w\") as f: f.write(v)'"
  - pip install -e .[test]
  - cd docs
  - make clean html
  - cd ..

script:
  - pytest -v --cov=graphkit

deploy:
  provider: pypi
  user: graphkit-ci
  password:
    secure: Feb5dyGHNltCFNAdta/V7v9D/SZhtbyPJN7aPFSkgQNFUY/QZCR1CvXP6KO50ZRYN6ymbpmFMknxXAe3XsxaipkdYnWKcIYy0mVsETWKPO8+Yyom3KTTYqawzVqLxKvqXHTRVW+Xa+Rgum24DDLVq5rNlagozcmNILYJh0sHiQQp4N5w6agIfsTjEMqtbnffzNvpbCuz+nBs3stva0mS0CljhzLuih9N1f0so8LK/8AVK/hxiWY5TgAfml9F/cSyeCIyQhq76owH24ldf0AbSzqd8An53+UKeGznuogcUMMz0aQLChk0pjmUKcHxOruEr+ze9fSGdCMv+wBuOAFw+W3pRJwlRoaRbz+TVi9/Q9u5nThKkBA1TjSfujVrJBcJsMdMcm+69HDeyVNNaC2DewyNByfnBRTb1zdXTrDAiA2vKgAvfSu7gj+zx+d/h6BllqEW9zSpIMc3+scOVcVwm7skcK3BBRPuFc52EEEk5muGEXjUgB6voG0Dc61u7gPw/UoMl3HrN2pVeTXWyS91ZC0u9WiyLHQLeL/QS29X1HiTpHmaWI6pAzkp7U6i3L75SenIB4o9eiSBbFNW3N0Tw2mDRFK83DmzpGOjYzyV3ZQK6wcfnSbduWlq08YTzAUYCr+GviRaFAHjrq3qPDgcoknZsDRiJ5Qpmur0d5J8fCE=
  on:
    repo: yahoo/graphkit
    branch: master
    tags: true
    python: 2.7
    docs_dir: docs/build/html

after_success:
  - codecov<|MERGE_RESOLUTION|>--- conflicted
+++ resolved
@@ -4,8 +4,6 @@
   - "2.7"
   - "3.5"
   - "3.6"
-<<<<<<< HEAD
-=======
   - "3.7"
 
 addons:
@@ -13,7 +11,6 @@
     packages:
       - graphviz
 
->>>>>>> 3a879592
 
 install:
   - pip install Sphinx sphinx_rtd_theme codecov packaging
