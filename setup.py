--- conflicted
+++ resolved
@@ -36,16 +36,13 @@
           'plot': ['pydot', 'matplotlib'],
           'test': ['pydot', 'matplotlib', 'pytest', "pytest-cov"],
      },
-<<<<<<< HEAD
      tests_require=[
-          "numpy",
+          "pytest",
+          "pytest-cov",
           "ipython; python_version >= '3.5'",     # to test jupyter plot.
           "pydot",       # to test plot
           "matplotlib"   # to test plot
      ],
-=======
-     tests_require=['pytest', "pytest-cov"],
->>>>>>> 4e55b303
      license='Apache-2.0',
      keywords=['graph', 'computation graph', 'DAG', 'directed acyclical graph'],
      classifiers=[
